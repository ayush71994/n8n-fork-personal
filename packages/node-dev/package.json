{
    "name": "n8n-node-dev",
<<<<<<< HEAD
    "version": "0.7.0",
=======
    "version": "0.9.0",
>>>>>>> d221f6dd
    "description": "CLI to simplify n8n credentials/node development",
    "license": "SEE LICENSE IN LICENSE.md",
    "homepage": "https://n8n.io",
    "author": {
        "name": "Jan Oberhauser",
        "email": "jan@n8n.io"
    },
    "repository": {
        "type": "git",
        "url": "git+https://github.com/n8n-io/n8n.git"
    },
    "main": "dist/src/index",
    "types": "dist/src/index.d.ts",
    "oclif": {
        "commands": "./dist/commands",
        "bin": "n8n-node-dev"
    },
    "scripts": {
        "dev": "npm run watch",
        "build": "tsc",
        "postpack": "rm -f oclif.manifest.json",
        "prepack": "echo \"Building project...\" && rm -rf dist && tsc -b && oclif-dev manifest",
        "tslint": "tslint -p tsconfig.json -c tslint.json",
        "watch": "tsc --watch"
    },
    "bin": {
        "n8n-node-dev": "./bin/n8n-node-dev"
    },
    "keywords": [
        "development",
        "node",
        "helper",
        "n8n"
    ],
    "files": [
        "bin",
        "dist",
        "templates",
        "oclif.manifest.json",
        "src/tsconfig-build.json"
    ],
    "devDependencies": {
        "@oclif/dev-cli": "^1.22.2",
        "@types/copyfiles": "^2.1.1",
        "@types/inquirer": "^6.5.0",
        "@types/tmp": "^0.1.0",
        "@types/vorpal": "^1.11.0",
        "tslint": "^5.17.0"
    },
    "dependencies": {
        "@oclif/command": "^1.5.18",
        "@oclif/errors": "^1.2.2",
        "@types/express": "^4.16.1",
        "@types/node": "^10.10.1",
        "change-case": "^4.1.1",
        "copyfiles": "^2.1.1",
        "inquirer": "^7.0.0",
        "n8n-core": "^0.31.0",
        "n8n-workflow": "^0.28.0",
        "replace-in-file": "^6.0.0",
        "request": "^2.88.2",
        "tmp-promise": "^2.0.2",
        "typescript": "~3.7.4"
    }
}<|MERGE_RESOLUTION|>--- conflicted
+++ resolved
@@ -1,10 +1,6 @@
 {
     "name": "n8n-node-dev",
-<<<<<<< HEAD
-    "version": "0.7.0",
-=======
     "version": "0.9.0",
->>>>>>> d221f6dd
     "description": "CLI to simplify n8n credentials/node development",
     "license": "SEE LICENSE IN LICENSE.md",
     "homepage": "https://n8n.io",
